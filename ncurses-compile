--- conflicted
+++ resolved
@@ -2,15 +2,7 @@
 #
 #    ncurses-compile
 #
-<<<<<<< HEAD
-<<<<<<< HEAD
 #    Copyright (c) 2019-2021 Stephen Whittle  All rights reserved.
-=======
-#    Copyright (c) 2019-2022 Stephen Whittle  All rights reserved.
->>>>>>> minor changes to ncurses install script
-=======
-#    Copyright (c) 2019-2022 Stephen Whittle  All rights reserved.
->>>>>>> 8b0cb4f9
 #
 #    Permission is hereby granted, free of charge, to any person obtaining a copy
 #    of this software and associated documentation files (the "Software"),
